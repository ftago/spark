--- conflicted
+++ resolved
@@ -922,14 +922,6 @@
   }
 
   /**
-<<<<<<< HEAD
-   * Create an IN expression, where the the right hand side is a query.
-   */
-  override def visitInSubquery(ctx: InSubqueryContext): Expression = {
-    val in = In(expression(ctx.value), InSubQuery(plan(ctx.query)) :: Nil)
-    invertIfNotDefined(in, ctx.NOT)
-  }
-=======
    * Add a predicate to the given expression. Supported expressions are:
    * - (NOT) BETWEEN
    * - (NOT) IN
@@ -943,7 +935,6 @@
       case null => e
       case not => Not(e)
     }
->>>>>>> 21d5ca12
 
     // Create the predicate.
     ctx.kind.getType match {
@@ -953,7 +944,7 @@
           GreaterThanOrEqual(e, expression(ctx.lower)),
           LessThanOrEqual(e, expression(ctx.upper))))
       case SqlBaseParser.IN if ctx.query != null =>
-        throw new ParseException("IN with a Sub-query is currently not supported.", ctx)
+        invertIfNotDefined(In(e, InSubQuery(plan(ctx.query)) :: Nil))
       case SqlBaseParser.IN =>
         invertIfNotDefined(In(e, ctx.expression.asScala.map(expression)))
       case SqlBaseParser.LIKE =>
