/*
 * Licensed to the Apache Software Foundation (ASF) under one or more
 * contributor license agreements.  See the NOTICE file distributed with
 * this work for additional information regarding copyright ownership.
 * The ASF licenses this file to You under the Apache License, Version 2.0
 * (the "License"); you may not use this file except in compliance with
 * the License.  You may obtain a copy of the License at
 *
 *    http://www.apache.org/licenses/LICENSE-2.0
 *
 * Unless required by applicable law or agreed to in writing, software
 * distributed under the License is distributed on an "AS IS" BASIS,
 * WITHOUT WARRANTIES OR CONDITIONS OF ANY KIND, either express or implied.
 * See the License for the specific language governing permissions and
 * limitations under the License.
 */

package org.apache.spark.sql.execution.joins

import org.apache.spark.rdd.RDD
import org.apache.spark.sql.catalyst.InternalRow
import org.apache.spark.sql.catalyst.expressions._
import org.apache.spark.sql.catalyst.plans._
import org.apache.spark.sql.catalyst.plans.physical.{BroadcastDistribution, Distribution, Partitioning, UnspecifiedDistribution}
import org.apache.spark.sql.execution.{BinaryNode, SparkPlan}
import org.apache.spark.sql.execution.metric.SQLMetrics
import org.apache.spark.util.collection.{BitSet, CompactBuffer}


case class BroadcastNestedLoopJoin(
    left: SparkPlan,
    right: SparkPlan,
    buildSide: BuildSide,
    joinType: JoinType,
    condition: Option[Expression]) extends BinaryNode {

  val streamSideName = buildSide match {
    case BuildLeft => "right"
    case BuildRight => "left"
  }

  override private[sql] lazy val metrics = Map(
<<<<<<< HEAD
    "numStreamRows" -> SQLMetrics.createLongMetric(sparkContext, s"number of $streamSideName rows"),
=======
>>>>>>> a2c7dcf6
    "numOutputRows" -> SQLMetrics.createLongMetric(sparkContext, "number of output rows"))

  /** BuildRight means the right relation <=> the broadcast relation. */
  private val (streamed, broadcast) = buildSide match {
    case BuildRight => (left, right)
    case BuildLeft => (right, left)
  }

  override def requiredChildDistribution: Seq[Distribution] = buildSide match {
    case BuildLeft =>
      BroadcastDistribution(_.toIndexedSeq) :: UnspecifiedDistribution :: Nil
    case BuildRight =>
      UnspecifiedDistribution :: BroadcastDistribution(_.toIndexedSeq) :: Nil
  }

  private[this] def genResultProjection: InternalRow => InternalRow = {
    UnsafeProjection.create(schema)
  }

  override def outputPartitioning: Partitioning = streamed.outputPartitioning

  override def output: Seq[Attribute] = {
    joinType match {
      case LeftOuter =>
        left.output ++ right.output.map(_.withNullability(true))
      case RightOuter =>
        left.output.map(_.withNullability(true)) ++ right.output
      case FullOuter =>
        left.output.map(_.withNullability(true)) ++ right.output.map(_.withNullability(true))
      case Inner =>
        // TODO we can avoid breaking the lineage, since we union an empty RDD for Inner Join case
        left.output ++ right.output
      case x => // TODO support the Left Semi Join
        throw new IllegalArgumentException(
          s"BroadcastNestedLoopJoin should not take $x as the JoinType")
    }
  }

  @transient private lazy val boundCondition =
    newPredicate(condition.getOrElse(Literal(true)), left.output ++ right.output)

  protected override def doExecute(): RDD[InternalRow] = {
<<<<<<< HEAD
    val numStreamedRows = longMetric("numStreamRows")
    val numOutputRows = longMetric("numOutputRows")

    val broadcastedRelation = broadcast.executeBroadcast[IndexedSeq[InternalRow]]()
=======
    val numOutputRows = longMetric("numOutputRows")

    val broadcastedRelation =
      sparkContext.broadcast(broadcast.execute().map { row =>
        row.copy()
      }.collect().toIndexedSeq)
>>>>>>> a2c7dcf6

    /** All rows that either match both-way, or rows from streamed joined with nulls. */
    val matchesOrStreamedRowsWithNulls = streamed.execute().mapPartitions { streamedIter =>
      val matchedRows = new CompactBuffer[InternalRow]
      val includedBroadcastTuples = new BitSet(broadcastedRelation.value.size)
      val joinedRow = new JoinedRow

      val leftNulls = new GenericMutableRow(left.output.size)
      val rightNulls = new GenericMutableRow(right.output.size)
      val resultProj = genResultProjection

      val relation = broadcastedRelation.value

      streamedIter.foreach { streamedRow =>
        var i = 0
        var streamRowMatched = false

        while (i < relation.size) {
          val broadcastedRow = relation(i)
          buildSide match {
            case BuildRight if boundCondition(joinedRow(streamedRow, broadcastedRow)) =>
              matchedRows += resultProj(joinedRow(streamedRow, broadcastedRow)).copy()
              streamRowMatched = true
              includedBroadcastTuples.set(i)
            case BuildLeft if boundCondition(joinedRow(broadcastedRow, streamedRow)) =>
              matchedRows += resultProj(joinedRow(broadcastedRow, streamedRow)).copy()
              streamRowMatched = true
              includedBroadcastTuples.set(i)
            case _ =>
          }
          i += 1
        }

        (streamRowMatched, joinType, buildSide) match {
          case (false, LeftOuter | FullOuter, BuildRight) =>
            matchedRows += resultProj(joinedRow(streamedRow, rightNulls)).copy()
          case (false, RightOuter | FullOuter, BuildLeft) =>
            matchedRows += resultProj(joinedRow(leftNulls, streamedRow)).copy()
          case _ =>
        }
      }
      Iterator((matchedRows, includedBroadcastTuples))
    }

    val includedBroadcastTuples = matchesOrStreamedRowsWithNulls.map(_._2)
    val allIncludedBroadcastTuples = includedBroadcastTuples.fold(
      new BitSet(broadcastedRelation.value.size)
    )(_ | _)

    val leftNulls = new GenericMutableRow(left.output.size)
    val rightNulls = new GenericMutableRow(right.output.size)
    val resultProj = genResultProjection

    /** Rows from broadcasted joined with nulls. */
    val broadcastRowsWithNulls: Seq[InternalRow] = {
      val buf: CompactBuffer[InternalRow] = new CompactBuffer()
      var i = 0
      val rel = broadcastedRelation.value
      (joinType, buildSide) match {
        case (RightOuter | FullOuter, BuildRight) =>
          val joinedRow = new JoinedRow
          joinedRow.withLeft(leftNulls)
          while (i < rel.length) {
            if (!allIncludedBroadcastTuples.get(i)) {
              buf += resultProj(joinedRow.withRight(rel(i))).copy()
            }
            i += 1
          }
        case (LeftOuter | FullOuter, BuildLeft) =>
          val joinedRow = new JoinedRow
          joinedRow.withRight(rightNulls)
          while (i < rel.length) {
            if (!allIncludedBroadcastTuples.get(i)) {
              buf += resultProj(joinedRow.withLeft(rel(i))).copy()
            }
            i += 1
          }
        case _ =>
      }
      buf.toSeq
    }

    // TODO: Breaks lineage.
    sparkContext.union(
      matchesOrStreamedRowsWithNulls.flatMap(_._1),
      sparkContext.makeRDD(broadcastRowsWithNulls)
    ).map { row =>
      // `broadcastRowsWithNulls` doesn't run in a job so that we have to track numOutputRows here.
      numOutputRows += 1
      row
    }
  }
}<|MERGE_RESOLUTION|>--- conflicted
+++ resolved
@@ -34,16 +34,7 @@
     joinType: JoinType,
     condition: Option[Expression]) extends BinaryNode {
 
-  val streamSideName = buildSide match {
-    case BuildLeft => "right"
-    case BuildRight => "left"
-  }
-
   override private[sql] lazy val metrics = Map(
-<<<<<<< HEAD
-    "numStreamRows" -> SQLMetrics.createLongMetric(sparkContext, s"number of $streamSideName rows"),
-=======
->>>>>>> a2c7dcf6
     "numOutputRows" -> SQLMetrics.createLongMetric(sparkContext, "number of output rows"))
 
   /** BuildRight means the right relation <=> the broadcast relation. */
@@ -86,19 +77,9 @@
     newPredicate(condition.getOrElse(Literal(true)), left.output ++ right.output)
 
   protected override def doExecute(): RDD[InternalRow] = {
-<<<<<<< HEAD
-    val numStreamedRows = longMetric("numStreamRows")
     val numOutputRows = longMetric("numOutputRows")
 
     val broadcastedRelation = broadcast.executeBroadcast[IndexedSeq[InternalRow]]()
-=======
-    val numOutputRows = longMetric("numOutputRows")
-
-    val broadcastedRelation =
-      sparkContext.broadcast(broadcast.execute().map { row =>
-        row.copy()
-      }.collect().toIndexedSeq)
->>>>>>> a2c7dcf6
 
     /** All rows that either match both-way, or rows from streamed joined with nulls. */
     val matchesOrStreamedRowsWithNulls = streamed.execute().mapPartitions { streamedIter =>
